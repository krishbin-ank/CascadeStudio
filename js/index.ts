/** The list that stores all of the OpenCascade shapes for rendering.  
 * Add to this when using imported files or doing custom operations. 
 * @example```sceneShapes.push(externalShapes['myStep.step']);``` */
var sceneShapes: oc.TopoDS_Shape[];

/** The dictionary that stores all of your imported STEP and IGES files.  Push to sceneShapes to render in the view! 
 * @example```sceneShapes.push(externalShapes['myStep.step']);``` */
var externalShapes: { [filename: string]: oc.TopoDS_Shape };

/** The base generic 3D Rendering Viewport implementation. */
interface Environment {
    constructor(goldenContainer: any);

    time      : THREE.Clock;
    lastTimeRendered : number;
    camera    : THREE.PerspectiveCamera; 
    scene     : THREE.Scene;
    renderer  : THREE.WebGLRenderer;
    controls  : THREE.OrbitControls;
    isVisible : boolean;
    viewDirty : boolean; 

    initEnvironment(): void;
    onWindowResize(): void;
}

/** The Cascade Studio specific 3D Rendering Viewport; mainOnbject contains all the faces and edges. */
interface CascadeEnvironment {
    constructor(goldenContainer: any);

    environment    : Environment;
    updating       : boolean;
    matcapMaterial : THREE.MeshMatcapMaterial;
    mainObject     : THREE.Group;
    
    updateShape (shape : oc.TopoDS_Shape, maxDeviation:Number) : void;

    animate() : void;
}

/** The 3D Rendering Viewport; mainOnbject contains all the faces and edges. */
var threejsViewport: CascadeEnvironment;


/** Creates a solid box with dimensions x, y, and, z and adds it to `sceneShapes` for rendering. 
 * @example```let myBox = Box(10, 20, 30);```*/
function Box(x: number, y: number, z: number, centered?: boolean): oc.TopoDS_Shape;
/** Creates a solid sphere of specified radius and adds it to `sceneShapes` for rendering. 
 * @example```let mySphere = Sphere(40);```*/
function Sphere(radius: number): oc.TopoDS_Shape;
/** Creates a solid cylinder of specified radius and height and adds it to `sceneShapes` for rendering. 
 * @example```let myCylinder = Cylinder(30, 50);```*/
function Cylinder(radius: number, height: number, centered?: boolean): oc.TopoDS_Shape;
/** Creates a solid cone of specified bottom radius, top radius, and height and adds it to `sceneShapes` for rendering. 
 * @example```let myCone = Cone(30, 50);```*/
function Cone(radius1: number, radius2: number, height: number): oc.TopoDS_Shape;
/** Creates a polygon from a list of 3-component lists (points) and adds it to `sceneShapes` for rendering. 
 * @example```let triangle = Polygon([[0, 0, 0], [50, 0, 0], [25, 50, 0]]);```*/
<<<<<<< HEAD
function Polygon(points:number[][]) : oc.TopoDS_Shape;
=======
function Polygon(points:Number[][], wire?:Boolean) : oc.TopoDS_Shape;
/** Creates a bspline from a list of 3-component lists (points). 
 * This can be converted into an edge -> wire -> face via the respective BRepBuilderAPI functions.
 * Or used directly with BRepPrimAPI_MakeRevolution()
 * @example```let bspline = BSpline([[0,0,0], [40, 0, 50], [50, 0, 50]], true);```*/
function BSpline(points:Number[][], closed?:Boolean) : oc.Handle_Geom_BSplineCurve;
>>>>>>> 16e03004

/** Joins a list of shapes into a single solid.
 * The original shapes are removed unless `keepObjects` is true.
 * @example```let sharpSphere = Union([Sphere(38), Box(50, 50, 50, true)]);```*/
function Union(objectsToJoin: oc.TopoDS_Shape[], keepObjects?: boolean): oc.TopoDS_Shape;
/** Subtracts a list of shapes from mainBody.
 * The original shapes are removed unless `keepObjects` is true.
 * @example```let floatingCorners = Difference(Box(50, 50, 50, true), [Sphere(38)]);```*/
function Difference(mainBody: oc.TopoDS_Shape, objectsToSubtract: oc.TopoDS_Shape[], keepObjects?: boolean): oc.TopoDS_Shape;
/** Takes only the intersection of a list of shapes.
 * The original shapes are removed unless `keepObjects` is true.
 * @example```let roundedBox = Intersection([Box(50, 50, 50, true), Sphere(38)]);```*/
function Intersection(objectsToIntersect: oc.TopoDS_Shape[], keepObjects?: boolean) : oc.TopoDS_Shape;
/** Extrudes a flat face along direction, a 3-component vector.
 * The original face is removed unless `keepFace` is true.
 * @example```let tallTriangle = Extrude(Polygon([[0, 0, 0], [50, 0, 0], [25, 50, 0]]), [0, 0, 50]);```*/
function Extrude(face: oc.TopoDS_Shape, direction: number[], keepFace?: boolean);

/** Creates a labeled slider with specified defaults, mins, and max ranges.
 * @example```let currentSliderValue = Slider("Radius", 30 , 20 , 40);```
 * `name` needs to be unique!
 * 
 * `callback` triggers whenever the mouse is let go, and `realTime` will cause the slider to update every frame that there is movement (but it's buggy!)
*/
function Slider(name: string, defaultValue: number, min: number, max: number, realTime?: boolean, callback?: CallableFunction): number;
/** Creates a button that will trigger `callback` when clicked.
 * @example```Button("Yell", ()=>{ console.log("Help!  I've been clicked!"); });```
*/
function Button(name: string, callback?: CallableFunction) : void;
/** Creates a checkbox that returns true or false.
 * @example```let currentCheckboxValue = Checkbox("Check?", true);```
 * 
 * `callback` triggers when the button is clicked.
*/
function Checkbox(name: string, defaultValue: boolean, callback?: CallableFunction): boolean;

/** Translate a shape along the x, y, and z axes (using an array of 3 numbers).
 * @example```let upwardSphere = Translate([0, 0, 50], Sphere(50));```
*/
function Translate(offset: number[], shape: oc.TopoDS_Shape): oc.TopoDS_Shape;
/** Translate a list of shapes along the x, y, and z axes (using an array of 3 numbers).
 * @example```let upwardBoxSphere = Translate([0, 0, 50], [Sphere(38), Box(50, 50, 50)]);```
*/
function Translate(offset: number[], shapes: oc.TopoDS_Shape[]): oc.TopoDS_Shape[];

/** Rotate a shape degrees about a 3-coordinate axis.
 * @example```let leaningCylinder = Rotate([0, 1, 0], 45, Cylinder(25, 50));```
*/
function Rotate(axis: number[], degrees: number, shape: oc.TopoDS_Shape): oc.TopoDS_Shape;
/** Rotate a list of shapes degrees about a 3-coordinate axis.
 * @example```let leaningCylinder = Rotate([0, 1, 0], 45, [Cylinder(25, 50), Cylinder(15, 70)]);```
*/
function Rotate(axis: number[], degrees: number, shapes: oc.TopoDS_Shape[]): oc.TopoDS_Shape[];

/** Scale a shape to be `scale` times its current size.
 * @example```let scaledCylinder = Scale(50, Cylinder(0.5, 1));```
*/
function Scale(scale: number, shape: oc.TopoDS_Shape): oc.TopoDS_Shape;
/** Scale a list of shapes to be `scale` times their current size.
 * @example```let scaledCylinder = Scale(50, [Cylinder(0.5, 1), Cylinder(0.25, 2)]);```
*/
function Scale(scale: number, shapes: oc.TopoDS_Shape[]): oc.TopoDS_Shape[];

/** Iterate over all the faces in this shape, calling `callback` on each one. */
<<<<<<< HEAD
function ForEachFace(shape: oc.TopoDS_Shape, callback: (index: number, face: oc.TopoDS_Shape) => void): void;
=======
function ForEachFace(shape: oc.TopoDS_Shape, callback: (index: Number, face: oc.TopoDS_Face) => void): void;
>>>>>>> 16e03004
/** Iterate over all the wires in this shape, calling `callback` on each one. */
function ForEachWire(shape: oc.TopoDS_Shape, callback: (wire: oc.TopoDS_Wire) => void): void;
/** Iterate over all the UNIQUE indices and edges in this shape, calling `callback` on each one. */
<<<<<<< HEAD
function ForEachEdge(shape: oc.TopoDS_Shape, callback: (index: number, edge: oc.TopoDS_Shape) => void): {[edgeHash: number]: number}[];
=======
function ForEachEdge(shape: oc.TopoDS_Shape, callback: (index: Number, edge: oc.TopoDS_Edge) => void): {[edgeHash:number] : Number}[];
>>>>>>> 16e03004
/** Iterate over all the vertices in this shape, calling `callback` on each one. */
function ForEachVertex(shape: oc.TopoDS_Shape, callback: (vertex: oc.TopoDS_Vertex) => void): void;
/** Attempt to Fillet all selected edges on this shape with a radius. 
 * Hover over the edges you'd like to select and use those indices as shown below:
 * ```FilletEdges(shape, 1, (index) => {return [0,1,2,7].includes(index);});``` */
function FilletEdges(shape: oc.TopoDS_Shape, radius: number, edgeSelector?: (index: number, edge:oc.TopoDS_Shape) => void): oc.TopoDS_Shape;<|MERGE_RESOLUTION|>--- conflicted
+++ resolved
@@ -56,16 +56,12 @@
 function Cone(radius1: number, radius2: number, height: number): oc.TopoDS_Shape;
 /** Creates a polygon from a list of 3-component lists (points) and adds it to `sceneShapes` for rendering. 
  * @example```let triangle = Polygon([[0, 0, 0], [50, 0, 0], [25, 50, 0]]);```*/
-<<<<<<< HEAD
-function Polygon(points:number[][]) : oc.TopoDS_Shape;
-=======
-function Polygon(points:Number[][], wire?:Boolean) : oc.TopoDS_Shape;
+function Polygon(points:number[][], wire?:boolean) : oc.TopoDS_Shape;
 /** Creates a bspline from a list of 3-component lists (points). 
  * This can be converted into an edge -> wire -> face via the respective BRepBuilderAPI functions.
  * Or used directly with BRepPrimAPI_MakeRevolution()
  * @example```let bspline = BSpline([[0,0,0], [40, 0, 50], [50, 0, 50]], true);```*/
-function BSpline(points:Number[][], closed?:Boolean) : oc.Handle_Geom_BSplineCurve;
->>>>>>> 16e03004
+function BSpline(points:number[][], closed?:boolean) : oc.Handle_Geom_BSplineCurve;
 
 /** Joins a list of shapes into a single solid.
  * The original shapes are removed unless `keepObjects` is true.
@@ -130,19 +126,11 @@
 function Scale(scale: number, shapes: oc.TopoDS_Shape[]): oc.TopoDS_Shape[];
 
 /** Iterate over all the faces in this shape, calling `callback` on each one. */
-<<<<<<< HEAD
-function ForEachFace(shape: oc.TopoDS_Shape, callback: (index: number, face: oc.TopoDS_Shape) => void): void;
-=======
-function ForEachFace(shape: oc.TopoDS_Shape, callback: (index: Number, face: oc.TopoDS_Face) => void): void;
->>>>>>> 16e03004
+function ForEachFace(shape: oc.TopoDS_Shape, callback: (index: number, face: oc.TopoDS_Face) => void): void;
 /** Iterate over all the wires in this shape, calling `callback` on each one. */
 function ForEachWire(shape: oc.TopoDS_Shape, callback: (wire: oc.TopoDS_Wire) => void): void;
 /** Iterate over all the UNIQUE indices and edges in this shape, calling `callback` on each one. */
-<<<<<<< HEAD
-function ForEachEdge(shape: oc.TopoDS_Shape, callback: (index: number, edge: oc.TopoDS_Shape) => void): {[edgeHash: number]: number}[];
-=======
-function ForEachEdge(shape: oc.TopoDS_Shape, callback: (index: Number, edge: oc.TopoDS_Edge) => void): {[edgeHash:number] : Number}[];
->>>>>>> 16e03004
+function ForEachEdge(shape: oc.TopoDS_Shape, callback: (index: number, edge: oc.TopoDS_Edge) => void): {[edgeHash:number] : Number}[];
 /** Iterate over all the vertices in this shape, calling `callback` on each one. */
 function ForEachVertex(shape: oc.TopoDS_Shape, callback: (vertex: oc.TopoDS_Vertex) => void): void;
 /** Attempt to Fillet all selected edges on this shape with a radius. 
